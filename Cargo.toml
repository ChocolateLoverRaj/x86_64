--- conflicted
+++ resolved
@@ -29,30 +29,17 @@
 bit_field = "0.10.1"
 bitflags = "1.3.2"
 volatile = "0.4.4"
-<<<<<<< HEAD
-=======
 rustversion = "1.0.5"
->>>>>>> 2c9a807d
 
 [features]
 default = [ "nightly", "instructions" ]
 instructions = []
-<<<<<<< HEAD
-nightly = [ "const_fn", "abi_x86_interrupt", "asm_const", "doc_cfg" ]
+nightly = [ "const_fn", "step_trait", "abi_x86_interrupt", "asm_const", "doc_cfg" ]
 abi_x86_interrupt = []
 const_fn = []
 asm_const = []
-=======
-nightly = [ "const_fn", "step_trait", "abi_x86_interrupt", "doc_cfg" ]
-abi_x86_interrupt = []
-const_fn = []
 step_trait = []
->>>>>>> 2c9a807d
 doc_cfg = []
-
-# These features are no longer used and only there for backwards compatibility.
-external_asm = []
-inline_asm = []
 
 [package.metadata.release]
 no-dev-version = true
