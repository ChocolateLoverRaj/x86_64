--- conflicted
+++ resolved
@@ -555,15 +555,9 @@
             16 => &self.x87_floating_point,
             19 => &self.simd_floating_point,
             20 => &self.virtualization,
-<<<<<<< HEAD
             i @ 32..=255 => &self.interrupts[usize::from(i - 32)],
-            i @ 15 | i @ 31 | i @ 21..=29 => panic!("entry {} is reserved", i),
-            i @ 8 | i @ 10..=14 | i @ 17 | i @ 30 => {
-=======
-            i @ 32..=255 => &self.interrupts[i - 32],
             i @ 15 | i @ 31 | i @ 21..=28 => panic!("entry {} is reserved", i),
             i @ 8 | i @ 10..=14 | i @ 17 | i @ 29 | i @ 30 => {
->>>>>>> e7306862
                 panic!("entry {} is an exception with error code", i)
             }
             i @ 18 => panic!("entry {} is an diverging exception (must not return)", i),
@@ -590,15 +584,9 @@
             16 => &mut self.x87_floating_point,
             19 => &mut self.simd_floating_point,
             20 => &mut self.virtualization,
-<<<<<<< HEAD
             i @ 32..=255 => &mut self.interrupts[usize::from(i - 32)],
-            i @ 15 | i @ 31 | i @ 21..=29 => panic!("entry {} is reserved", i),
-            i @ 8 | i @ 10..=14 | i @ 17 | i @ 30 => {
-=======
-            i @ 32..=255 => &mut self.interrupts[i - 32],
             i @ 15 | i @ 31 | i @ 21..=28 => panic!("entry {} is reserved", i),
             i @ 8 | i @ 10..=14 | i @ 17 | i @ 29 | i @ 30 => {
->>>>>>> e7306862
                 panic!("entry {} is an exception with error code", i)
             }
             i @ 18 => panic!("entry {} is an diverging exception (must not return)", i),
