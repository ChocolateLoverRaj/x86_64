// Copyright 2017 Philipp Oppermann. See the README.md
// file at the top-level directory of this distribution.
//
// Licensed under the Apache License, Version 2.0 <LICENSE-APACHE or
// http://www.apache.org/licenses/LICENSE-2.0> or the MIT license
// <LICENSE-MIT or http://opensource.org/licenses/MIT>, at your
// option. This file may not be copied, modified, or distributed
// except according to those terms.

//! Provides types for the Interrupt Descriptor Table and its entries.
//!
//! # For the builds without the `abi_x86_interrupt` feature
//! The following types are opaque and non-constructable instead of function pointers.
//!
//! - [`DivergingHandlerFunc`]
//! - [`DivergingHandlerFuncWithErrCode`]
//! - [`HandlerFunc`]
//! - [`HandlerFuncWithErrCode`]
//! - [`PageFaultHandlerFunc`]
//!
//! These types are defined for the compatibility with the Nightly Rust build.

use crate::registers::rflags::RFlags;
use crate::{PrivilegeLevel, VirtAddr};
use bit_field::BitField;
use bitflags::bitflags;
use core::fmt;
use core::marker::PhantomData;
use core::ops::Bound::{Excluded, Included, Unbounded};
use core::ops::{
    Bound, Deref, Index, IndexMut, Range, RangeBounds, RangeFrom, RangeFull, RangeInclusive,
    RangeTo, RangeToInclusive,
};
use volatile::Volatile;

use super::gdt::SegmentSelector;

/// An Interrupt Descriptor Table with 256 entries.
///
/// The first 32 entries are used for CPU exceptions. These entries can be either accessed through
/// fields on this struct or through an index operation, e.g. `idt[0]` returns the
/// first entry, the entry for the `divide_error` exception. Note that the index access is
/// not possible for entries for which an error code is pushed.
///
/// The remaining entries are used for interrupts. They can be accessed through index
/// operations on the idt, e.g. `idt[32]` returns the first interrupt entry, which is the 32nd IDT
/// entry).
///
///
/// The field descriptions are taken from the
/// [AMD64 manual volume 2](https://support.amd.com/TechDocs/24593.pdf)
/// (with slight modifications).
#[derive(Clone, Debug)]
#[repr(C)]
#[repr(align(16))]
pub struct InterruptDescriptorTable {
    /// A divide error (`#DE`) occurs when the denominator of a DIV instruction or
    /// an IDIV instruction is 0. A `#DE` also occurs if the result is too large to be
    /// represented in the destination.
    ///
    /// The saved instruction pointer points to the instruction that caused the `#DE`.
    ///
    /// The vector number of the `#DE` exception is 0.
    pub divide_error: Entry<HandlerFunc>,

    /// When the debug-exception mechanism is enabled, a `#DB` exception can occur under any
    /// of the following circumstances:
    ///
    /// <details>
    ///
    /// - Instruction execution.
    /// - Instruction single stepping.
    /// - Data read.
    /// - Data write.
    /// - I/O read.
    /// - I/O write.
    /// - Task switch.
    /// - Debug-register access, or general detect fault (debug register access when DR7.GD=1).
    /// - Executing the INT1 instruction (opcode 0F1h).
    ///
    /// </details>
    ///
    /// `#DB` conditions are enabled and disabled using the debug-control register, `DR7`
    /// and `RFLAGS.TF`.
    ///
    /// In the following cases, the saved instruction pointer points to the instruction that
    /// caused the `#DB`:
    ///
    /// - Instruction execution.
    /// - Invalid debug-register access, or general detect.
    ///
    /// In all other cases, the instruction that caused the `#DB` is completed, and the saved
    /// instruction pointer points to the instruction after the one that caused the `#DB`.
    ///
    /// The vector number of the `#DB` exception is 1.
    pub debug: Entry<HandlerFunc>,

    /// An non maskable interrupt exception (NMI) occurs as a result of system logic
    /// signaling a non-maskable interrupt to the processor.
    ///
    /// The processor recognizes an NMI at an instruction boundary.
    /// The saved instruction pointer points to the instruction immediately following the
    /// boundary where the NMI was recognized.
    ///
    /// The vector number of the NMI exception is 2.
    pub non_maskable_interrupt: Entry<HandlerFunc>,

    /// A breakpoint (`#BP`) exception occurs when an `INT3` instruction is executed. The
    /// `INT3` is normally used by debug software to set instruction breakpoints by replacing
    ///
    /// The saved instruction pointer points to the byte after the `INT3` instruction.
    ///
    /// The vector number of the `#BP` exception is 3.
    pub breakpoint: Entry<HandlerFunc>,

    /// An overflow exception (`#OF`) occurs as a result of executing an `INTO` instruction
    /// while the overflow bit in `RFLAGS` is set to 1.
    ///
    /// The saved instruction pointer points to the instruction following the `INTO`
    /// instruction that caused the `#OF`.
    ///
    /// The vector number of the `#OF` exception is 4.
    pub overflow: Entry<HandlerFunc>,

    /// A bound-range exception (`#BR`) exception can occur as a result of executing
    /// the `BOUND` instruction. The `BOUND` instruction compares an array index (first
    /// operand) with the lower bounds and upper bounds of an array (second operand).
    /// If the array index is not within the array boundary, the `#BR` occurs.
    ///
    /// The saved instruction pointer points to the `BOUND` instruction that caused the `#BR`.
    ///
    /// The vector number of the `#BR` exception is 5.
    pub bound_range_exceeded: Entry<HandlerFunc>,

    /// An invalid opcode exception (`#UD`) occurs when an attempt is made to execute an
    /// invalid or undefined opcode. The validity of an opcode often depends on the
    /// processor operating mode.
    ///
    /// <details><summary>A `#UD` occurs under the following conditions:</summary>
    ///
    /// - Execution of any reserved or undefined opcode in any mode.
    /// - Execution of the `UD2` instruction.
    /// - Use of the `LOCK` prefix on an instruction that cannot be locked.
    /// - Use of the `LOCK` prefix on a lockable instruction with a non-memory target location.
    /// - Execution of an instruction with an invalid-operand type.
    /// - Execution of the `SYSENTER` or `SYSEXIT` instructions in long mode.
    /// - Execution of any of the following instructions in 64-bit mode: `AAA`, `AAD`,
    ///   `AAM`, `AAS`, `BOUND`, `CALL` (opcode 9A), `DAA`, `DAS`, `DEC`, `INC`, `INTO`,
    ///   `JMP` (opcode EA), `LDS`, `LES`, `POP` (`DS`, `ES`, `SS`), `POPA`, `PUSH` (`CS`,
    ///   `DS`, `ES`, `SS`), `PUSHA`, `SALC`.
    /// - Execution of the `ARPL`, `LAR`, `LLDT`, `LSL`, `LTR`, `SLDT`, `STR`, `VERR`, or
    ///   `VERW` instructions when protected mode is not enabled, or when virtual-8086 mode
    ///   is enabled.
    /// - Execution of any legacy SSE instruction when `CR4.OSFXSR` is cleared to 0.
    /// - Execution of any SSE instruction (uses `YMM`/`XMM` registers), or 64-bit media
    /// instruction (uses `MMXTM` registers) when `CR0.EM` = 1.
    /// - Execution of any SSE floating-point instruction (uses `YMM`/`XMM` registers) that
    /// causes a numeric exception when `CR4.OSXMMEXCPT` = 0.
    /// - Use of the `DR4` or `DR5` debug registers when `CR4.DE` = 1.
    /// - Execution of `RSM` when not in `SMM` mode.
    ///
    /// </details>
    ///
    /// The saved instruction pointer points to the instruction that caused the `#UD`.
    ///
    /// The vector number of the `#UD` exception is 6.
    pub invalid_opcode: Entry<HandlerFunc>,

    /// A device not available exception (`#NM`) occurs under any of the following conditions:
    ///
    /// <details>
    ///
    /// - An `FWAIT`/`WAIT` instruction is executed when `CR0.MP=1` and `CR0.TS=1`.
    /// - Any x87 instruction other than `FWAIT` is executed when `CR0.EM=1`.
    /// - Any x87 instruction is executed when `CR0.TS=1`. The `CR0.MP` bit controls whether the
    ///   `FWAIT`/`WAIT` instruction causes an `#NM` exception when `TS=1`.
    /// - Any 128-bit or 64-bit media instruction when `CR0.TS=1`.
    ///
    /// </details>
    ///
    /// The saved instruction pointer points to the instruction that caused the `#NM`.
    ///
    /// The vector number of the `#NM` exception is 7.
    pub device_not_available: Entry<HandlerFunc>,

    /// A double fault (`#DF`) exception can occur when a second exception occurs during
    /// the handling of a prior (first) exception or interrupt handler.
    ///
    /// <details>
    ///
    /// Usually, the first and second exceptions can be handled sequentially without
    /// resulting in a `#DF`. In this case, the first exception is considered _benign_, as
    /// it does not harm the ability of the processor to handle the second exception. In some
    /// cases, however, the first exception adversely affects the ability of the processor to
    /// handle the second exception. These exceptions contribute to the occurrence of a `#DF`,
    /// and are called _contributory exceptions_. The following exceptions are contributory:
    ///
    /// - Invalid-TSS Exception
    /// - Segment-Not-Present Exception
    /// - Stack Exception
    /// - General-Protection Exception
    ///
    /// A double-fault exception occurs in the following cases:
    ///
    /// - If a contributory exception is followed by another contributory exception.
    /// - If a divide-by-zero exception is followed by a contributory exception.
    /// - If a page  fault is followed by another page fault or a contributory exception.
    ///
    /// If a third interrupting event occurs while transferring control to the `#DF` handler,
    /// the processor shuts down.
    ///
    /// </details>
    ///
    /// The returned error code is always zero. The saved instruction pointer is undefined,
    /// and the program cannot be restarted.
    ///
    /// The vector number of the `#DF` exception is 8.
    pub double_fault: Entry<DivergingHandlerFuncWithErrCode>,

    /// This interrupt vector is reserved. It is for a discontinued exception originally used
    /// by processors that supported external x87-instruction coprocessors. On those processors,
    /// the exception condition is caused by an invalid-segment or invalid-page access on an
    /// x87-instruction coprocessor-instruction operand. On current processors, this condition
    /// causes a general-protection exception to occur.
    coprocessor_segment_overrun: Entry<HandlerFunc>,

    /// An invalid TSS exception (`#TS`) occurs only as a result of a control transfer through
    /// a gate descriptor that results in an invalid stack-segment reference using an `SS`
    /// selector in the TSS.
    ///
    /// The returned error code is the `SS` segment selector. The saved instruction pointer
    /// points to the control-transfer instruction that caused the `#TS`.
    ///
    /// The vector number of the `#TS` exception is 10.
    pub invalid_tss: Entry<HandlerFuncWithErrCode>,

    /// An segment-not-present exception (`#NP`) occurs when an attempt is made to load a
    /// segment or gate with a clear present bit.
    ///
    /// The returned error code is the segment-selector index of the segment descriptor
    /// causing the `#NP` exception. The saved instruction pointer points to the instruction
    /// that loaded the segment selector resulting in the `#NP`.
    ///
    /// The vector number of the `#NP` exception is 11.
    pub segment_not_present: Entry<HandlerFuncWithErrCode>,

    /// An stack segment exception (`#SS`) can occur in the following situations:
    ///
    /// - Implied stack references in which the stack address is not in canonical
    ///   form. Implied stack references include all push and pop instructions, and any
    ///   instruction using `RSP` or `RBP` as a base register.
    /// - Attempting to load a stack-segment selector that references a segment descriptor
    ///   containing a clear present bit.
    /// - Any stack access that fails the stack-limit check.
    ///
    /// The returned error code depends on the cause of the `#SS`. If the cause is a cleared
    /// present bit, the error code is the corresponding segment selector. Otherwise, the
    /// error code is zero. The saved instruction pointer points to the instruction that
    /// caused the `#SS`.
    ///
    /// The vector number of the `#NP` exception is 12.
    pub stack_segment_fault: Entry<HandlerFuncWithErrCode>,

    /// A general protection fault (`#GP`) can occur in various situations. Common causes include:
    ///
    /// - Executing a privileged instruction while `CPL > 0`.
    /// - Writing a 1 into any register field that is reserved, must be zero (MBZ).
    /// - Attempting to execute an SSE instruction specifying an unaligned memory operand.
    /// - Loading a non-canonical base address into the `GDTR` or `IDTR`.
    /// - Using WRMSR to write a read-only MSR.
    /// - Any long-mode consistency-check violation.
    ///
    /// The returned error code is a segment selector, if the cause of the `#GP` is
    /// segment-related, and zero otherwise. The saved instruction pointer points to
    /// the instruction that caused the `#GP`.
    ///
    /// The vector number of the `#GP` exception is 13.
    pub general_protection_fault: Entry<HandlerFuncWithErrCode>,

    /// A page fault (`#PF`) can occur during a memory access in any of the following situations:
    ///
    /// - A page-translation-table entry or physical page involved in translating the memory
    ///   access is not present in physical memory. This is indicated by a cleared present
    ///   bit in the translation-table entry.
    /// - An attempt is made by the processor to load the instruction TLB with a translation
    ///   for a non-executable page.
    /// - The memory access fails the paging-protection checks (user/supervisor, read/write,
    ///   or both).
    /// - A reserved bit in one of the page-translation-table entries is set to 1. A `#PF`
    ///   occurs for this reason only when `CR4.PSE=1` or `CR4.PAE=1`.
    ///
    /// The virtual (linear) address that caused the `#PF` is stored in the `CR2` register.
    /// The saved instruction pointer points to the instruction that caused the `#PF`.
    ///
    /// The page-fault error code is described by the
    /// [`PageFaultErrorCode`](struct.PageFaultErrorCode.html) struct.
    ///
    /// The vector number of the `#PF` exception is 14.
    pub page_fault: Entry<PageFaultHandlerFunc>,

    /// vector nr. 15
    reserved_1: Entry<HandlerFunc>,

    /// The x87 Floating-Point Exception-Pending exception (`#MF`) is used to handle unmasked x87
    /// floating-point exceptions. In 64-bit mode, the x87 floating point unit is not used
    /// anymore, so this exception is only relevant when executing programs in the 32-bit
    /// compatibility mode.
    ///
    /// The vector number of the `#MF` exception is 16.
    pub x87_floating_point: Entry<HandlerFunc>,

    /// An alignment check exception (`#AC`) occurs when an unaligned-memory data reference
    /// is performed while alignment checking is enabled. An `#AC` can occur only when CPL=3.
    ///
    /// The returned error code is always zero. The saved instruction pointer points to the
    /// instruction that caused the `#AC`.
    ///
    /// The vector number of the `#AC` exception is 17.
    pub alignment_check: Entry<HandlerFuncWithErrCode>,

    /// The machine check exception (`#MC`) is model specific. Processor implementations
    /// are not required to support the `#MC` exception, and those implementations that do
    /// support `#MC` can vary in how the `#MC` exception mechanism works.
    ///
    /// There is no reliable way to restart the program.
    ///
    /// The vector number of the `#MC` exception is 18.
    pub machine_check: Entry<DivergingHandlerFunc>,

    /// The SIMD Floating-Point Exception (`#XF`) is used to handle unmasked SSE
    /// floating-point exceptions. The SSE floating-point exceptions reported by
    /// the `#XF` exception are (including mnemonics):
    ///
    /// - IE: Invalid-operation exception (also called #I).
    /// - DE: Denormalized-operand exception (also called #D).
    /// - ZE: Zero-divide exception (also called #Z).
    /// - OE: Overflow exception (also called #O).
    /// - UE: Underflow exception (also called #U).
    /// - PE: Precision exception (also called #P or inexact-result exception).
    ///
    /// The saved instruction pointer points to the instruction that caused the `#XF`.
    ///
    /// The vector number of the `#XF` exception is 19.
    pub simd_floating_point: Entry<HandlerFunc>,

    /// vector nr. 20
    pub virtualization: Entry<HandlerFunc>,

    /// A #CP exception is generated when shadow stacks are enabled and mismatch
    /// scenarios are detected (possible error code cases below).
    ///
    /// The error code is the #CP error code, for each of the following situations:
    /// - A RET (near) instruction encountered a return address mismatch.
    /// - A RET (far) instruction encountered a return address mismatch.
    /// - A RSTORSSP instruction encountered an invalid shadow stack restore token.
    /// - A SETSSBY instruction encountered an invalid supervisor shadow stack token.
    /// - A missing ENDBRANCH instruction if indirect branch tracking is enabled.
    ///
    /// vector nr. 21
    pub cp_protection_exception: Entry<HandlerFuncWithErrCode>,

    /// vector nr. 22-27
    reserved_2: [Entry<HandlerFunc>; 6],

    /// The Hypervisor Injection Exception (`#HV`) is injected by a hypervisor
    /// as a doorbell to inform an `SEV-SNP` enabled guest running with the
    /// `Restricted Injection` feature of events to be processed.
    ///
    /// `SEV-SNP` stands for the _"Secure Nested Paging"_ feature of the _"AMD
    /// Secure Encrypted Virtualization"_  technology. The `Restricted
    /// Injection` feature disables all hypervisor-based interrupt queuing
    /// and event injection of all vectors except #HV.
    ///
    /// The `#HV` exception is a benign exception and can only be injected as
    /// an exception and without an error code. `SEV-SNP` enabled guests are
    /// expected to communicate with the hypervisor about events via a
    /// software-managed para-virtualization interface.
    ///
    /// The vector number of the ``#HV`` exception is 28.
    pub hv_injection_exception: Entry<HandlerFunc>,

    /// The VMM Communication Exception (`#VC`) is always generated by hardware when an `SEV-ES`
    /// enabled guest is running and an `NAE` event occurs.
    ///
    /// `SEV-ES` stands for the _"Encrypted State"_ feature of the _"AMD Secure Encrypted Virtualization"_
    /// technology. `NAE` stands for an _"Non-Automatic Exit"_, which is an `VMEXIT` event that requires
    /// hypervisor emulation. See
    /// [this whitepaper](https://www.amd.com/system/files/TechDocs/Protecting%20VM%20Register%20State%20with%20SEV-ES.pdf)
    /// for an overview of the `SEV-ES` feature.
    ///
    /// The `#VC` exception is a precise, contributory, fault-type exception utilizing exception vector 29.
    /// This exception cannot be masked. The error code of the `#VC` exception is equal
    /// to the `#VMEXIT` code of the event that caused the `NAE`.
    ///
    /// In response to a `#VC` exception, a typical flow would involve the guest handler inspecting the error
    /// code to determine the cause of the exception and deciding what register state must be copied to the
    /// `GHCB` (_"Guest Hypervisor Communication Block"_) for the event to be handled. The handler
    /// should then execute the `VMGEXIT` instruction to
    /// create an `AE` and invoke the hypervisor. After a later `VMRUN`, guest execution will resume after the
    /// `VMGEXIT` instruction where the handler can view the results from the hypervisor and copy state from
    /// the `GHCB` back to its internal state as needed.
    ///
    /// Note that it is inadvisable for the hypervisor to set the `VMCB` (_"Virtual Machine Control Block"_)
    /// intercept bit for the `#VC` exception as
    /// this would prevent proper handling of `NAE`s by the guest. Similarly, the hypervisor should avoid
    /// setting intercept bits for events that would occur in the `#VC` handler (such as `IRET`).
    ///
    /// The vector number of the ``#VC`` exception is 29.
    pub vmm_communication_exception: Entry<HandlerFuncWithErrCode>,

    /// The Security Exception (`#SX`) signals security-sensitive events that occur while
    /// executing the VMM, in the form of an exception so that the VMM may take appropriate
    /// action. (A VMM would typically intercept comparable sensitive events in the guest.)
    /// In the current implementation, the only use of the `#SX` is to redirect external INITs
    /// into an exception so that the VMM may — among other possibilities.
    ///
    /// The only error code currently defined is 1, and indicates redirection of INIT has occurred.
    ///
    /// The vector number of the ``#SX`` exception is 30.
    pub security_exception: Entry<HandlerFuncWithErrCode>,

    /// vector nr. 31
    reserved_3: Entry<HandlerFunc>,

    /// User-defined interrupts can be initiated either by system logic or software. They occur
    /// when:
    ///
    /// - System logic signals an external interrupt request to the processor. The signaling
    ///   mechanism and the method of communicating the interrupt vector to the processor are
    ///   implementation dependent.
    /// - Software executes an `INTn` instruction. The `INTn` instruction operand provides
    ///   the interrupt vector number.
    ///
    /// Both methods can be used to initiate an interrupt into vectors 0 through 255. However,
    /// because vectors 0 through 31 are defined or reserved by the AMD64 architecture,
    /// software should not use vectors in this range for purposes other than their defined use.
    ///
    /// The saved instruction pointer depends on the interrupt source:
    ///
    /// - External interrupts are recognized on instruction boundaries. The saved instruction
    ///   pointer points to the instruction immediately following the boundary where the
    ///   external interrupt was recognized.
    /// - If the interrupt occurs as a result of executing the INTn instruction, the saved
    ///   instruction pointer points to the instruction after the INTn.
    interrupts: [Entry<HandlerFunc>; 256 - 32],
}

impl InterruptDescriptorTable {
    /// Creates a new IDT filled with non-present entries.
    #[inline]
    #[rustversion::attr(since(1.61), const)]
    pub fn new() -> InterruptDescriptorTable {
        InterruptDescriptorTable {
            divide_error: Entry::missing(),
            debug: Entry::missing(),
            non_maskable_interrupt: Entry::missing(),
            breakpoint: Entry::missing(),
            overflow: Entry::missing(),
            bound_range_exceeded: Entry::missing(),
            invalid_opcode: Entry::missing(),
            device_not_available: Entry::missing(),
            double_fault: Entry::missing(),
            coprocessor_segment_overrun: Entry::missing(),
            invalid_tss: Entry::missing(),
            segment_not_present: Entry::missing(),
            stack_segment_fault: Entry::missing(),
            general_protection_fault: Entry::missing(),
            page_fault: Entry::missing(),
            reserved_1: Entry::missing(),
            x87_floating_point: Entry::missing(),
            alignment_check: Entry::missing(),
            machine_check: Entry::missing(),
            simd_floating_point: Entry::missing(),
            virtualization: Entry::missing(),
            cp_protection_exception: Entry::missing(),
            reserved_2: [Entry::missing(); 6],
            hv_injection_exception: Entry::missing(),
            vmm_communication_exception: Entry::missing(),
            security_exception: Entry::missing(),
            reserved_3: Entry::missing(),
            interrupts: [Entry::missing(); 256 - 32],
        }
    }

    /// Resets all entries of this IDT in place.
    #[inline]
    pub fn reset(&mut self) {
        *self = Self::new();
    }

    /// Loads the IDT in the CPU using the `lidt` command.
    #[cfg(feature = "instructions")]
    #[inline]
    pub fn load(&'static self) {
        unsafe { self.load_unsafe() }
    }

    /// Loads the IDT in the CPU using the `lidt` command.
    ///
    /// # Safety
    ///
    /// As long as it is the active IDT, you must ensure that:
    ///
    /// - `self` is never destroyed.
    /// - `self` always stays at the same memory location. It is recommended to wrap it in
    /// a `Box`.
    ///
    #[cfg(feature = "instructions")]
    #[inline]
    pub unsafe fn load_unsafe(&self) {
        use crate::instructions::tables::lidt;
        unsafe {
            lidt(&self.pointer());
        }
    }

    /// Creates the descriptor pointer for this table. This pointer can only be
    /// safely used if the table is never modified or destroyed while in use.
    #[cfg(feature = "instructions")]
    fn pointer(&self) -> crate::structures::DescriptorTablePointer {
        use core::mem::size_of;
        crate::structures::DescriptorTablePointer {
            base: VirtAddr::new(self as *const _ as u64),
            limit: (size_of::<Self>() - 1) as u16,
        }
    }

    /// Returns a normalized and ranged check slice range from a RangeBounds trait object.
    ///
    /// Panics if the entry is an exception.
    fn condition_slice_bounds(&self, bounds: impl RangeBounds<u8>) -> (usize, usize) {
        let lower_idx = match bounds.start_bound() {
            Included(start) => usize::from(*start),
            Excluded(start) => usize::from(*start) + 1,
            Unbounded => 0,
        };
        let upper_idx = match bounds.end_bound() {
            Included(end) => usize::from(*end) + 1,
            Excluded(end) => usize::from(*end),
            Unbounded => 256,
        };

        if lower_idx < 32 {
            panic!("Cannot return slice from traps, faults, and exception handlers");
        }
        (lower_idx, upper_idx)
    }

    /// Returns slice of IDT entries with the specified range.
    ///
    /// Panics if the entry is an exception.
    #[inline]
    pub fn slice(&self, bounds: impl RangeBounds<u8>) -> &[Entry<HandlerFunc>] {
        let (lower_idx, upper_idx) = self.condition_slice_bounds(bounds);
        &self.interrupts[(lower_idx - 32)..(upper_idx - 32)]
    }

    /// Returns a mutable slice of IDT entries with the specified range.
    ///
    /// Panics if the entry is an exception.
    #[inline]
    pub fn slice_mut(&mut self, bounds: impl RangeBounds<u8>) -> &mut [Entry<HandlerFunc>] {
        let (lower_idx, upper_idx) = self.condition_slice_bounds(bounds);
        &mut self.interrupts[(lower_idx - 32)..(upper_idx - 32)]
    }
}

impl Index<u8> for InterruptDescriptorTable {
    type Output = Entry<HandlerFunc>;

    /// Returns the IDT entry with the specified index.
    ///
    /// Panics if the entry is an exception that pushes an error code (use the struct fields for accessing these entries).
    #[inline]
    fn index(&self, index: u8) -> &Self::Output {
        match index {
            0 => &self.divide_error,
            1 => &self.debug,
            2 => &self.non_maskable_interrupt,
            3 => &self.breakpoint,
            4 => &self.overflow,
            5 => &self.bound_range_exceeded,
            6 => &self.invalid_opcode,
            7 => &self.device_not_available,
            9 => &self.coprocessor_segment_overrun,
            16 => &self.x87_floating_point,
            19 => &self.simd_floating_point,
            20 => &self.virtualization,
<<<<<<< HEAD
            28 => &self.hv_injection_exception,
            i @ 32..=255 => &self.interrupts[i - 32],
            i @ 15 | i @ 31 | i @ 22..=27 => panic!("entry {} is reserved", i),
            i @ 8 | i @ 10..=14 | i @ 17 | i @ 21 | i @ 29 | i @ 30 => {
=======
            i @ 32..=255 => &self.interrupts[usize::from(i - 32)],
            i @ 15 | i @ 31 | i @ 21..=28 => panic!("entry {} is reserved", i),
            i @ 8 | i @ 10..=14 | i @ 17 | i @ 29 | i @ 30 => {
>>>>>>> ed4b978e
                panic!("entry {} is an exception with error code", i)
            }
            i @ 18 => panic!("entry {} is an diverging exception (must not return)", i),
        }
    }
}

impl IndexMut<u8> for InterruptDescriptorTable {
    /// Returns a mutable reference to the IDT entry with the specified index.
    ///
    /// Panics if the entry is an exception that pushes an error code (use the struct fields for accessing these entries).
    #[inline]
    fn index_mut(&mut self, index: u8) -> &mut Self::Output {
        match index {
            0 => &mut self.divide_error,
            1 => &mut self.debug,
            2 => &mut self.non_maskable_interrupt,
            3 => &mut self.breakpoint,
            4 => &mut self.overflow,
            5 => &mut self.bound_range_exceeded,
            6 => &mut self.invalid_opcode,
            7 => &mut self.device_not_available,
            9 => &mut self.coprocessor_segment_overrun,
            16 => &mut self.x87_floating_point,
            19 => &mut self.simd_floating_point,
            20 => &mut self.virtualization,
<<<<<<< HEAD
            28 => &mut self.hv_injection_exception,
            i @ 32..=255 => &mut self.interrupts[i - 32],
            i @ 15 | i @ 31 | i @ 22..=27 => panic!("entry {} is reserved", i),
            i @ 8 | i @ 10..=14 | i @ 17 | i @ 21 | i @ 29 | i @ 30 => {
=======
            i @ 32..=255 => &mut self.interrupts[usize::from(i - 32)],
            i @ 15 | i @ 31 | i @ 21..=28 => panic!("entry {} is reserved", i),
            i @ 8 | i @ 10..=14 | i @ 17 | i @ 29 | i @ 30 => {
>>>>>>> ed4b978e
                panic!("entry {} is an exception with error code", i)
            }
            i @ 18 => panic!("entry {} is an diverging exception (must not return)", i),
        }
    }
}

macro_rules! impl_index_for_idt {
    ($ty:ty) => {
        impl Index<$ty> for InterruptDescriptorTable {
            type Output = [Entry<HandlerFunc>];

            /// Returns the IDT entry with the specified index.
            ///
            /// Panics if index is outside the IDT (i.e. greater than 255) or if the entry is an
            /// exception that pushes an error code (use the struct fields for accessing these entries).
            #[inline]
            fn index(&self, index: $ty) -> &Self::Output {
                self.slice(index)
            }
        }

        impl IndexMut<$ty> for InterruptDescriptorTable {
            /// Returns a mutable reference to the IDT entry with the specified index.
            ///
            /// Panics if the entry is an exception that pushes an error code (use the struct fields for accessing these entries).
            #[inline]
            fn index_mut(&mut self, index: $ty) -> &mut Self::Output {
                self.slice_mut(index)
            }
        }
    };
}

// this list was stolen from the list of implementors in https://doc.rust-lang.org/core/ops/trait.RangeBounds.html
impl_index_for_idt!((Bound<&u8>, Bound<&u8>));
impl_index_for_idt!((Bound<u8>, Bound<u8>));
impl_index_for_idt!(Range<&u8>);
impl_index_for_idt!(Range<u8>);
impl_index_for_idt!(RangeFrom<&u8>);
impl_index_for_idt!(RangeFrom<u8>);
impl_index_for_idt!(RangeInclusive<&u8>);
impl_index_for_idt!(RangeInclusive<u8>);
impl_index_for_idt!(RangeTo<u8>);
impl_index_for_idt!(RangeTo<&u8>);
impl_index_for_idt!(RangeToInclusive<&u8>);
impl_index_for_idt!(RangeToInclusive<u8>);
impl_index_for_idt!(RangeFull);

/// An Interrupt Descriptor Table entry.
///
/// The generic parameter is some [`InterruptFn`], depending on the interrupt vector.
#[derive(Clone, Copy)]
#[repr(C)]
pub struct Entry<F> {
    pointer_low: u16,
    options: EntryOptions,
    pointer_middle: u16,
    pointer_high: u32,
    reserved: u32,
    phantom: PhantomData<F>,
}

impl<T> fmt::Debug for Entry<T> {
    fn fmt(&self, f: &mut fmt::Formatter<'_>) -> fmt::Result {
        f.debug_struct("Entry")
            .field("handler_addr", &format_args!("{:#x}", self.handler_addr()))
            .field("options", &self.options)
            .finish()
    }
}

impl<T> PartialEq for Entry<T> {
    fn eq(&self, other: &Self) -> bool {
        self.pointer_low == other.pointer_low
            && self.options == other.options
            && self.pointer_middle == other.pointer_middle
            && self.pointer_high == other.pointer_high
            && self.reserved == other.reserved
    }
}

/// A handler function for an interrupt or an exception without error code.
///
/// This type alias is only usable with the `abi_x86_interrupt` feature enabled.
#[cfg(feature = "abi_x86_interrupt")]
pub type HandlerFunc = extern "x86-interrupt" fn(InterruptStackFrame);
/// This type is not usable without the `abi_x86_interrupt` feature.
#[cfg(not(feature = "abi_x86_interrupt"))]
#[derive(Copy, Clone, Debug)]
pub struct HandlerFunc(());

/// A handler function for an exception that pushes an error code.
///
/// This type alias is only usable with the `abi_x86_interrupt` feature enabled.
#[cfg(feature = "abi_x86_interrupt")]
pub type HandlerFuncWithErrCode = extern "x86-interrupt" fn(InterruptStackFrame, error_code: u64);
/// This type is not usable without the `abi_x86_interrupt` feature.
#[cfg(not(feature = "abi_x86_interrupt"))]
#[derive(Copy, Clone, Debug)]
pub struct HandlerFuncWithErrCode(());

/// A page fault handler function that pushes a page fault error code.
///
/// This type alias is only usable with the `abi_x86_interrupt` feature enabled.
#[cfg(feature = "abi_x86_interrupt")]
pub type PageFaultHandlerFunc =
    extern "x86-interrupt" fn(InterruptStackFrame, error_code: PageFaultErrorCode);
/// This type is not usable without the `abi_x86_interrupt` feature.
#[cfg(not(feature = "abi_x86_interrupt"))]
#[derive(Copy, Clone, Debug)]
pub struct PageFaultHandlerFunc(());

/// A handler function that must not return, e.g. for a machine check exception.
///
/// This type alias is only usable with the `abi_x86_interrupt` feature enabled.
#[cfg(feature = "abi_x86_interrupt")]
pub type DivergingHandlerFunc = extern "x86-interrupt" fn(InterruptStackFrame) -> !;
/// This type is not usable without the `abi_x86_interrupt` feature.
#[cfg(not(feature = "abi_x86_interrupt"))]
#[derive(Copy, Clone, Debug)]
pub struct DivergingHandlerFunc(());

/// A handler function with an error code that must not return, e.g. for a double fault exception.
///
/// This type alias is only usable with the `abi_x86_interrupt` feature enabled.
#[cfg(feature = "abi_x86_interrupt")]
pub type DivergingHandlerFuncWithErrCode =
    extern "x86-interrupt" fn(InterruptStackFrame, error_code: u64) -> !;
/// This type is not usable without the `abi_x86_interrupt` feature.
#[cfg(not(feature = "abi_x86_interrupt"))]
#[derive(Copy, Clone, Debug)]
pub struct DivergingHandlerFuncWithErrCode(());

/// A general handler function for an interrupt or an exception with the interrupt/exceptions's index and an optional error code.
pub type GeneralHandlerFunc = fn(InterruptStackFrame, index: u8, error_code: Option<u64>);

impl<F> Entry<F> {
    /// Creates a non-present IDT entry (but sets the must-be-one bits).
    #[inline]
    pub const fn missing() -> Self {
        Entry {
            pointer_low: 0,
            pointer_middle: 0,
            pointer_high: 0,
            options: EntryOptions::minimal(),
            reserved: 0,
            phantom: PhantomData,
        }
    }

    /// Set the handler address for the IDT entry and sets the present bit.
    ///
    /// For the code selector field, this function uses the code segment selector currently
    /// active in the CPU.
    ///
    /// The function returns a mutable reference to the entry's options that allows
    /// further customization.
    ///
    /// # Safety
    ///
    /// The caller must ensure that `addr` is the address of a valid interrupt handler function,
    /// and the signature of such a function is correct for the entry type.
    #[cfg(feature = "instructions")]
    #[inline]
    pub unsafe fn set_handler_addr(&mut self, addr: VirtAddr) -> &mut EntryOptions {
        use crate::instructions::segmentation::{Segment, CS};

        let addr = addr.as_u64();
        self.pointer_low = addr as u16;
        self.pointer_middle = (addr >> 16) as u16;
        self.pointer_high = (addr >> 32) as u32;

        self.options = EntryOptions::minimal();
        // SAFETY: The current CS is a valid, long-mode code segment.
        unsafe { self.options.set_code_selector(CS::get_reg()) };
        self.options.set_present(true);
        &mut self.options
    }

    /// Returns the virtual address of this IDT entry's handler function.
    #[inline]
    pub fn handler_addr(&self) -> VirtAddr {
        let addr = self.pointer_low as u64
            | (self.pointer_middle as u64) << 16
            | (self.pointer_high as u64) << 32;
        // addr is a valid VirtAddr, as the pointer members are either all zero,
        // or have been set by set_handler_addr (which takes a VirtAddr).
        VirtAddr::new_truncate(addr)
    }
}

#[cfg(feature = "instructions")]
<<<<<<< HEAD
impl<F: HandlerFuncType> Entry<F> {
    /// Set the handler function for the IDT entry and sets the present bit.
    ///
    /// For the code selector field, this function uses the code segment selector currently
    /// active in the CPU.
    ///
    /// The function returns a mutable reference to the entry's options that allows
    /// further customization.
    ///
    /// This method is only usable with the `abi_x86_interrupt` feature enabled. Without it, the
    /// unsafe [`Entry::set_handler_addr`] method has to be used instead.
    #[inline]
    pub fn set_handler_fn(&mut self, handler: F) -> &mut EntryOptions {
        unsafe { self.set_handler_addr(handler.to_virt_addr()) }
    }
}

/// A common trait for all handler functions usable in [`Entry`].
pub trait HandlerFuncType {
    /// Get the virtual address of the handler function.
    fn to_virt_addr(self) -> VirtAddr;
}

macro_rules! impl_handler_func_type {
    ($f:ty) => {
        #[cfg(feature = "abi_x86_interrupt")]
        impl HandlerFuncType for $f {
            #[inline]
            fn to_virt_addr(self) -> VirtAddr {
                VirtAddr::new(self as u64)
            }
        }
    };
}

impl_handler_func_type!(HandlerFunc);
impl_handler_func_type!(HandlerFuncWithErrCode);
impl_handler_func_type!(PageFaultHandlerFunc);
impl_handler_func_type!(DivergingHandlerFunc);
impl_handler_func_type!(DivergingHandlerFuncWithErrCode);
=======
impl<F: InterruptFn> Entry<F> {
    /// Sets the handler function for the IDT entry and sets the following defaults:
    ///   - The code selector is the code segment currently active in the CPU
    ///   - The present bit is set
    ///   - Interrupts are disabled on handler invocation
    ///   - The privilege level (DPL) is [`PrivilegeLevel::Ring0`]
    ///   - No IST is configured (existing stack will be used)
    ///
    /// The function returns a mutable reference to the entry's options that allows
    /// further customization.
    pub fn set_handler_fn(&mut self, handler: F) -> &mut EntryOptions {
        unsafe { self.set_handler_addr(handler.addr()) }
    }
}

/// A trait for function pointers that can be used as interrupt handlers
pub trait InterruptFn {
    /// The virtual address of this function pointer
    fn addr(self) -> VirtAddr;
}

macro_rules! impl_interrupt_fn {
    ($h:ty) => {
        #[cfg(all(feature = "instructions", feature = "abi_x86_interrupt"))]
        impl InterruptFn for $h {
            fn addr(self) -> VirtAddr {
                VirtAddr::from_ptr(self as *const ())
            }
        }
    };
}

impl_interrupt_fn!(HandlerFunc);
impl_interrupt_fn!(HandlerFuncWithErrCode);
impl_interrupt_fn!(PageFaultHandlerFunc);
impl_interrupt_fn!(DivergingHandlerFunc);
impl_interrupt_fn!(DivergingHandlerFuncWithErrCode);
>>>>>>> ed4b978e

/// Represents the 4 non-offset bytes of an IDT entry.
#[repr(C)]
#[derive(Clone, Copy, PartialEq)]
pub struct EntryOptions {
    cs: SegmentSelector,
    bits: u16,
}

impl fmt::Debug for EntryOptions {
    fn fmt(&self, f: &mut fmt::Formatter) -> fmt::Result {
        f.debug_struct("EntryOptions")
            .field("code_selector", &self.cs)
            .field("stack_index", &self.stack_index())
            .field("type", &format_args!("{:#04b}", self.bits.get_bits(8..12)))
            .field("privilege_level", &self.privilege_level())
            .field("present", &self.present())
            .finish()
    }
}

impl EntryOptions {
    /// Creates a minimal options field with all the must-be-one bits set. This
    /// means the CS selector, IST, and DPL field are all 0.
    #[inline]
    const fn minimal() -> Self {
        EntryOptions {
            cs: SegmentSelector(0),
            bits: 0b1110_0000_0000, // Default to a 64-bit Interrupt Gate
        }
    }

    /// Set the code segment that will be used by this interrupt.
    ///
    /// ## Safety
    /// This function is unsafe because the caller must ensure that the passed
    /// segment selector points to a valid, long-mode code segment.
    pub unsafe fn set_code_selector(&mut self, cs: SegmentSelector) -> &mut Self {
        self.cs = cs;
        self
    }

    /// Set or reset the preset bit.
    #[inline]
    pub fn set_present(&mut self, present: bool) -> &mut Self {
        self.bits.set_bit(15, present);
        self
    }

    fn present(&self) -> bool {
        self.bits.get_bit(15)
    }

    /// Let the CPU disable hardware interrupts when the handler is invoked. By default,
    /// interrupts are disabled on handler invocation.
    #[inline]
    pub fn disable_interrupts(&mut self, disable: bool) -> &mut Self {
        self.bits.set_bit(8, !disable);
        self
    }

    /// Set the required privilege level (DPL) for invoking the handler. The DPL can be 0, 1, 2,
    /// or 3, the default is 0. If CPL < DPL, a general protection fault occurs.
    #[inline]
    pub fn set_privilege_level(&mut self, dpl: PrivilegeLevel) -> &mut Self {
        self.bits.set_bits(13..15, dpl as u16);
        self
    }

    fn privilege_level(&self) -> PrivilegeLevel {
        PrivilegeLevel::from_u16(self.bits.get_bits(13..15))
    }

    /// Assigns a Interrupt Stack Table (IST) stack to this handler. The CPU will then always
    /// switch to the specified stack before the handler is invoked. This allows kernels to
    /// recover from corrupt stack pointers (e.g., on kernel stack overflow).
    ///
    /// An IST stack is specified by an IST index between 0 and 6 (inclusive). Using the same
    /// stack for multiple interrupts can be dangerous when nested interrupts are possible.
    ///
    /// This function panics if the index is not in the range 0..7.
    ///
    /// ## Safety
    ///
    /// This function is unsafe because the caller must ensure that the passed stack index is
    /// valid and not used by other interrupts. Otherwise, memory safety violations are possible.
    #[inline]
    pub unsafe fn set_stack_index(&mut self, index: u16) -> &mut Self {
        // The hardware IST index starts at 1, but our software IST index
        // starts at 0. Therefore we need to add 1 here.
        self.bits.set_bits(0..3, index + 1);
        self
    }

    fn stack_index(&self) -> u16 {
        self.bits.get_bits(0..3) - 1
    }
}

/// Wrapper type for the interrupt stack frame pushed by the CPU.
///
/// This type derefs to an [`InterruptStackFrameValue`], which allows reading the actual values.
///
/// This wrapper type ensures that no accidental modification of the interrupt stack frame
/// occurs, which can cause undefined behavior (see the [`as_mut`](InterruptStackFrame::as_mut)
/// method for more information).
#[repr(transparent)]
pub struct InterruptStackFrame(InterruptStackFrameValue);

impl InterruptStackFrame {
    /// Gives mutable access to the contents of the interrupt stack frame.
    ///
    /// The `Volatile` wrapper is used because LLVM optimizations remove non-volatile
    /// modifications of the interrupt stack frame.
    ///
    /// ## Safety
    ///
    /// This function is unsafe since modifying the content of the interrupt stack frame
    /// can easily lead to undefined behavior. For example, by writing an invalid value to
    /// the instruction pointer field, the CPU can jump to arbitrary code at the end of the
    /// interrupt.
    ///
    /// Also, it is not fully clear yet whether modifications of the interrupt stack frame are
    /// officially supported by LLVM's x86 interrupt calling convention.
    #[inline]
    pub unsafe fn as_mut(&mut self) -> Volatile<&mut InterruptStackFrameValue> {
        Volatile::new(&mut self.0)
    }
}

impl Deref for InterruptStackFrame {
    type Target = InterruptStackFrameValue;

    #[inline]
    fn deref(&self) -> &Self::Target {
        &self.0
    }
}

impl fmt::Debug for InterruptStackFrame {
    #[inline]
    fn fmt(&self, f: &mut fmt::Formatter) -> fmt::Result {
        self.0.fmt(f)
    }
}

/// Represents the interrupt stack frame pushed by the CPU on interrupt or exception entry.
#[derive(Clone, Copy)]
#[repr(C)]
pub struct InterruptStackFrameValue {
    /// This value points to the instruction that should be executed when the interrupt
    /// handler returns. For most interrupts, this value points to the instruction immediately
    /// following the last executed instruction. However, for some exceptions (e.g., page faults),
    /// this value points to the faulting instruction, so that the instruction is restarted on
    /// return. See the documentation of the [`InterruptDescriptorTable`] fields for more details.
    pub instruction_pointer: VirtAddr,
    /// The code segment selector at the time of the interrupt.
    pub code_segment: SegmentSelector,
    _reserved1: [u8; 6],
    /// The flags register before the interrupt handler was invoked.
    pub cpu_flags: RFlags,
    /// The stack pointer at the time of the interrupt.
    pub stack_pointer: VirtAddr,
    /// The stack segment descriptor at the time of the interrupt (often zero in 64-bit mode).
    pub stack_segment: SegmentSelector,
    _reserved2: [u8; 6],
}

impl InterruptStackFrameValue {
    /// Call the `iretq` (interrupt return) instruction.
    ///
    /// This function doesn't have to be called in an interrupt handler.
    /// By manually construction a new [`InterruptStackFrameValue`] it's possible to transition
    /// from a higher privilege level to a lower one.
    ///
    /// ## Safety
    ///
    /// Calling `iretq` is unsafe because setting the instruction pointer, stack pointer, RFlags,
    /// CS and SS register can all cause undefined behaviour when done incorrectly.
    ///
    #[inline(always)]
    #[cfg(feature = "instructions")]
    pub unsafe fn iretq(&self) -> ! {
        unsafe {
            core::arch::asm!(
                "push {stack_segment}",
                "push {new_stack_pointer}",
                "push {rflags}",
                "push {code_segment}",
                "push {new_instruction_pointer}",
                "iretq",
                rflags = in(reg) self.cpu_flags,
                new_instruction_pointer = in(reg) self.instruction_pointer.as_u64(),
                new_stack_pointer = in(reg) self.stack_pointer.as_u64(),
                code_segment = in(reg) self.code_segment,
                stack_segment = in(reg) self.stack_segment,
                options(noreturn)
            )
        }
    }
}

impl fmt::Debug for InterruptStackFrameValue {
    fn fmt(&self, f: &mut fmt::Formatter) -> fmt::Result {
        let mut s = f.debug_struct("InterruptStackFrame");
        s.field("instruction_pointer", &self.instruction_pointer);
        s.field("code_segment", &self.code_segment);
        s.field("cpu_flags", &self.cpu_flags);
        s.field("stack_pointer", &self.stack_pointer);
        s.field("stack_segment", &self.stack_segment);
        s.finish()
    }
}

bitflags! {
    /// Describes an page fault error code.
    ///
    /// This structure is defined by the following manual sections:
    ///   * AMD Volume 2: 8.4.2
    ///   * Intel Volume 3A: 4.7
    #[repr(transparent)]
    #[derive(PartialEq, Eq, PartialOrd, Ord, Hash, Debug, Clone, Copy)]
    pub struct PageFaultErrorCode: u64 {
        /// If this flag is set, the page fault was caused by a page-protection violation,
        /// else the page fault was caused by a not-present page.
        const PROTECTION_VIOLATION = 1;

        /// If this flag is set, the memory access that caused the page fault was a write.
        /// Else the access that caused the page fault is a memory read. This bit does not
        /// necessarily indicate the cause of the page fault was a read or write violation.
        const CAUSED_BY_WRITE = 1 << 1;

        /// If this flag is set, an access in user mode (CPL=3) caused the page fault. Else
        /// an access in supervisor mode (CPL=0, 1, or 2) caused the page fault. This bit
        /// does not necessarily indicate the cause of the page fault was a privilege violation.
        const USER_MODE = 1 << 2;

        /// If this flag is set, the page fault is a result of the processor reading a 1 from
        /// a reserved field within a page-translation-table entry.
        const MALFORMED_TABLE = 1 << 3;

        /// If this flag is set, it indicates that the access that caused the page fault was an
        /// instruction fetch.
        const INSTRUCTION_FETCH = 1 << 4;

        /// If this flag is set, it indicates that the page fault was caused by a protection key.
        const PROTECTION_KEY = 1 << 5;

        /// If this flag is set, it indicates that the page fault was caused by a shadow stack
        /// access.
        const SHADOW_STACK = 1 << 6;

        /// If this flag is set, it indicates that the page fault was caused by SGX access-control
        /// requirements (Intel-only).
        const SGX = 1 << 15;

        /// If this flag is set, it indicates that the page fault is a result of the processor
        /// encountering an RMP violation (AMD-only).
        const RMP = 1 << 31;
    }
}

impl PageFaultErrorCode {
    #[deprecated = "use the safe `from_bits_retain` method instead"]
    /// Convert from underlying bit representation, preserving all bits (even those not corresponding to a defined flag).
    pub const unsafe fn from_bits_unchecked(bits: u64) -> Self {
        Self::from_bits_retain(bits)
    }
}

/// Describes an error code referencing a segment selector.
#[derive(Clone, Copy, PartialEq, Eq, Hash)]
#[repr(transparent)]
pub struct SelectorErrorCode {
    flags: u64,
}

impl SelectorErrorCode {
    /// Create a SelectorErrorCode. Returns None is any of the reserved bits (16-64) are set.
    pub const fn new(value: u64) -> Option<Self> {
        if value > u16::MAX as u64 {
            None
        } else {
            Some(Self { flags: value })
        }
    }

    /// Create a new SelectorErrorCode dropping any reserved bits (16-64).
    pub const fn new_truncate(value: u64) -> Self {
        Self {
            flags: (value as u16) as u64,
        }
    }

    /// If true, indicates that the exception occurred during delivery of an event
    /// external to the program, such as an interrupt or an earlier exception.
    pub fn external(&self) -> bool {
        self.flags.get_bit(0)
    }

    /// The descriptor table this error code refers to.
    pub fn descriptor_table(&self) -> DescriptorTable {
        match self.flags.get_bits(1..3) {
            0b00 => DescriptorTable::Gdt,
            0b01 => DescriptorTable::Idt,
            0b10 => DescriptorTable::Ldt,
            0b11 => DescriptorTable::Idt,
            _ => unreachable!(),
        }
    }

    /// The index of the selector which caused the error.
    pub fn index(&self) -> u64 {
        self.flags.get_bits(3..16)
    }

    /// If true, the #SS or #GP has returned zero as opposed to a SelectorErrorCode.
    pub fn is_null(&self) -> bool {
        self.flags == 0
    }
}

impl fmt::Debug for SelectorErrorCode {
    fn fmt(&self, f: &mut fmt::Formatter) -> fmt::Result {
        let mut s = f.debug_struct("Selector Error");
        s.field("external", &self.external());
        s.field("descriptor table", &self.descriptor_table());
        s.field("index", &self.index());
        s.finish()
    }
}

/// The possible descriptor table values.
///
/// Used by the [`SelectorErrorCode`] to indicate which table caused the error.
#[derive(Debug, Clone, Copy, PartialEq, Eq, Hash)]
pub enum DescriptorTable {
    /// Global Descriptor Table.
    Gdt,
    /// Interrupt Descriptor Table.
    Idt,
    /// Logical Descriptor Table.
    Ldt,
}

/// This structure defines the CPU-internal exception vector numbers.
///
/// The values are defined by the following manual sections:
///   * AMD Volume 2: 8.2
///   * Intel Volume 3A: 6.3.1
#[repr(u8)]
#[non_exhaustive]
#[derive(Copy, Clone, Debug, PartialEq)]
pub enum ExceptionVector {
    /// Error during Division
    Division = 0x00,

    /// Debug
    Debug = 0x01,

    /// Non-Maskable Interrupt
    NonMaskableInterrupt = 0x02,

    /// Breakpoint
    Breakpoint = 0x03,

    /// Overflow
    Overflow = 0x04,

    /// Bound Range Exceeded
    BoundRange = 0x05,

    /// Invalid Opcode
    InvalidOpcode = 0x06,

    /// Device Not Available
    DeviceNotAvailable = 0x07,

    /// Double Fault
    Double = 0x08,

    /// Invalid TSS
    InvalidTss = 0x0A,

    /// Segment Not Present
    SegmentNotPresent = 0x0B,

    /// Stack Fault
    Stack = 0x0C,

    /// General Protection Fault
    GeneralProtection = 0x0D,

    /// Page Fault
    Page = 0x0E,

    /// x87 Floating-Point Exception
    X87FloatingPoint = 0x10,

    /// Alignment Check
    AlignmentCheck = 0x11,

    /// Machine Check
    MachineCheck = 0x12,

    /// SIMD Floating-Point Exception
    SimdFloatingPoint = 0x13,

    /// Virtualization Exception (Intel-only)
    Virtualization = 0x14,

    /// Control Protection Exception
    ControlProtection = 0x15,

    /// Hypervisor Injection (AMD-only)
    HypervisorInjection = 0x1C,

    /// VMM Communication (AMD-only)
    VmmCommunication = 0x1D,

    /// Security Exception
    Security = 0x1E,
}

#[cfg(all(feature = "instructions", feature = "abi_x86_interrupt"))]
#[macro_export]
/// Set a general handler in an [`InterruptDescriptorTable`].
/// ```
/// #![feature(abi_x86_interrupt)]
/// use x86_64::set_general_handler;
/// use x86_64::structures::idt::{InterruptDescriptorTable, InterruptStackFrame};
///
/// let mut idt = InterruptDescriptorTable::new();
/// fn my_general_handler(
///    stack_frame: InterruptStackFrame,
///    index: u8,
///    error_code: Option<u64>,
/// ) {
///     todo!("handle irq {}", index)
/// }
///
/// // set only one entry
/// # // there seems to be a bug in LLVM that causes rustc to crash on windows when compiling this test:
/// # // https://github.com/rust-osdev/x86_64/pull/285#issuecomment-962642984
/// # #[cfg(not(windows))]
/// set_general_handler!(&mut idt, my_general_handler, 14);
///
/// // set a range of entries
/// # // there seems to be a bug in LLVM that causes rustc to crash on windows when compiling this test:
/// # // https://github.com/rust-osdev/x86_64/pull/285#issuecomment-962642984
/// # #[cfg(not(windows))]
/// set_general_handler!(&mut idt, my_general_handler, 32..64);
///
/// // set all entries
/// # // there seems to be a bug in LLVM that causes rustc to crash on windows when compiling this test:
/// # // https://github.com/rust-osdev/x86_64/pull/285#issuecomment-962642984
/// # #[cfg(not(windows))]
/// set_general_handler!(&mut idt, my_general_handler);
/// ```
macro_rules! set_general_handler {
    ($idt:expr, $handler:ident) => {
        $crate::set_general_handler!($idt, $handler, 0..=255);
    };
    ($idt:expr, $handler:ident, $idx:literal) => {
        $crate::set_general_handler!($idt, $handler, $idx..=$idx);
    };
    ($idt:expr, $handler:ident, $range:expr) => {{
        /// This constant is used to avoid spamming the same compilation error ~200 times
        /// when the handler's signature is wrong.
        /// If we just passed `$handler` to `set_general_handler_recursive_bits`
        /// an error would be reported for every interrupt handler that tried to call it.
        /// With `GENERAL_HANDLER` the error is only reported once for this constant.
        const GENERAL_HANDLER: $crate::structures::idt::GeneralHandlerFunc = $handler;

        {
            fn set_general_handler(
                idt: &mut $crate::structures::idt::InterruptDescriptorTable,
                range: impl ::core::ops::RangeBounds<u8>,
            ) {
                $crate::set_general_handler_recursive_bits!(idt, GENERAL_HANDLER, range);
            }
            set_general_handler($idt, $range);
        }
    }};
}

#[cfg(all(feature = "instructions", feature = "abi_x86_interrupt"))]
#[macro_export]
#[doc(hidden)]
/// We can't loop in macros, but we can use recursion.
/// This macro recursively adds one more bit to it's arguments until we have 8 bits so that we can call set_general_handler_entry.
macro_rules! set_general_handler_recursive_bits {
    // if we have 8 all bits, construct the index from the bits, check if the entry is in range and invoke the macro that sets the handler
    ($idt:expr, $handler:ident, $range:expr, $bit7:tt, $bit6:tt, $bit5:tt, $bit4:tt, $bit3:tt, $bit2:tt, $bit1:tt, $bit0:tt) => {{
        const IDX: u8 = $bit0 | ($bit1 << 1) | ($bit2 << 2) | ($bit3 << 3) | ($bit4 << 4) | ($bit5 << 5) | ($bit6 << 6) | ($bit7 << 7);

        #[allow(unreachable_code)]
        if $range.contains(&IDX) {
            $crate::set_general_handler_entry!($idt, $handler, IDX, $bit7, $bit6, $bit5, $bit4, $bit3, $bit2, $bit1, $bit0);
        }
    }};
    // otherwise recursively invoke the macro adding one more bit
    ($idt:expr, $handler:ident, $range:expr $(, $bits:tt)*) => {
        $crate::set_general_handler_recursive_bits!($idt, $handler, $range $(, $bits)*, 0);
        $crate::set_general_handler_recursive_bits!($idt, $handler, $range $(, $bits)*, 1);
    };
}

#[cfg(all(feature = "instructions", feature = "abi_x86_interrupt"))]
#[macro_export]
#[doc(hidden)]
macro_rules! set_general_handler_entry {
    // special case entries that don't have the `HandlerFunc` signature
    ($idt:expr, $handler:ident, $idx:expr, 0, 0, 0, 0, 1, 0, 0, 0) => {{
        extern "x86-interrupt" fn handler(
            frame: $crate::structures::idt::InterruptStackFrame,
            error_code: u64,
        ) -> ! {
            $handler(frame, $idx.into(), Some(error_code));
            panic!("General handler returned on double fault");
        }
        $idt.double_fault.set_handler_fn(handler);
    }};
    ($idt:expr, $handler:ident, $idx:ident, 0, 0, 0, 0, 1, 0, 1, 0) => {{
        extern "x86-interrupt" fn handler(
            frame: $crate::structures::idt::InterruptStackFrame,
            error_code: u64,
        ) {
            $handler(frame, $idx.into(), Some(error_code));
        }
        $idt.invalid_tss.set_handler_fn(handler);
    }};
    ($idt:expr, $handler:ident, $idx:ident, 0, 0, 0, 0, 1, 0, 1, 1) => {{
        extern "x86-interrupt" fn handler(
            frame: $crate::structures::idt::InterruptStackFrame,
            error_code: u64,
        ) {
            $handler(frame, $idx.into(), Some(error_code));
        }
        $idt.segment_not_present.set_handler_fn(handler);
    }};
    ($idt:expr, $handler:ident, $idx:ident, 0, 0, 0, 0, 1, 1, 0, 0) => {{
        extern "x86-interrupt" fn handler(
            frame: $crate::structures::idt::InterruptStackFrame,
            error_code: u64,
        ) {
            $handler(frame, $idx.into(), Some(error_code));
        }
        $idt.stack_segment_fault.set_handler_fn(handler);
    }};
    ($idt:expr, $handler:ident, $idx:ident, 0, 0, 0, 0, 1, 1, 0, 1) => {{
        extern "x86-interrupt" fn handler(
            frame: $crate::structures::idt::InterruptStackFrame,
            error_code: u64,
        ) {
            $handler(frame, $idx.into(), Some(error_code));
        }
        $idt.general_protection_fault.set_handler_fn(handler);
    }};
    ($idt:expr, $handler:ident, $idx:ident, 0, 0, 0, 0, 1, 1, 1, 0) => {{
        extern "x86-interrupt" fn handler(
            frame: $crate::structures::idt::InterruptStackFrame,
            error_code: $crate::structures::idt::PageFaultErrorCode,
        ) {
            $handler(frame, IDX.into(), Some(error_code.bits()));
        }
        $idt.page_fault.set_handler_fn(handler);
    }};
    ($idt:expr, $handler:ident, $idx:ident, 0, 0, 0, 1, 0, 0, 0, 1) => {{
        extern "x86-interrupt" fn handler(
            frame: $crate::structures::idt::InterruptStackFrame,
            error_code: u64,
        ) {
            $handler(frame, $idx.into(), Some(error_code));
        }
        $idt.alignment_check.set_handler_fn(handler);
    }};
    ($idt:expr, $handler:ident, $idx:ident, 0, 0, 0, 1, 0, 0, 1, 0) => {{
        extern "x86-interrupt" fn handler(
            frame: $crate::structures::idt::InterruptStackFrame,
        ) -> ! {
            $handler(frame, $idx.into(), None);
            panic!("General handler returned on machine check exception");
        }
        $idt.machine_check.set_handler_fn(handler);
    }};
    ($idt:expr, $handler:ident, $idx:ident, 0, 0, 0, 1, 0, 1, 0, 1) => {{
        extern "x86-interrupt" fn handler(
            frame: $crate::structures::idt::InterruptStackFrame,
            error_code: u64,
        ) {
            $handler(frame, $idx.into(), Some(error_code));
        }
        $idt.cp_protection_exception.set_handler_fn(handler);
    }};
    ($idt:expr, $handler:ident, $idx:ident, 0, 0, 0, 1, 1, 1, 0, 1) => {
        extern "x86-interrupt" fn handler(
            frame: $crate::structures::idt::InterruptStackFrame,
            error_code: u64,
        ) {
            $handler(frame, $idx.into(), Some(error_code));
        }
        $idt.vmm_communication_exception.set_handler_fn(handler);
    };
    ($idt:expr, $handler:ident, $idx:ident, 0, 0, 0, 1, 1, 1, 1, 0) => {{
        extern "x86-interrupt" fn handler(
            frame: $crate::structures::idt::InterruptStackFrame,
            error_code: u64,
        ) {
            $handler(frame, $idx.into(), Some(error_code));
        }
        $idt.security_exception.set_handler_fn(handler);
    }};

    // reserved_1
    ($idt:expr, $handler:ident, $idx:ident, 0, 0, 0, 0, 1, 1, 1, 1) => {};
    // reserved_2
    ($idt:expr, $handler:ident, $idx:ident, 0, 0, 0, 1, 0, 1, 1, 0) => {};
    ($idt:expr, $handler:ident, $idx:ident, 0, 0, 0, 1, 0, 1, 1, 1) => {};
    ($idt:expr, $handler:ident, $idx:ident, 0, 0, 0, 1, 1, 0, 0, 0) => {};
    ($idt:expr, $handler:ident, $idx:ident, 0, 0, 0, 1, 1, 0, 0, 1) => {};
    ($idt:expr, $handler:ident, $idx:ident, 0, 0, 0, 1, 1, 0, 1, 0) => {};
    ($idt:expr, $handler:ident, $idx:ident, 0, 0, 0, 1, 1, 0, 1, 1) => {};
    // reserved_3
    ($idt:expr, $handler:ident, $idx:ident, 0, 0, 0, 1, 1, 1, 1, 1) => {};

    // set entries with `HandlerFunc` signature
    ($idt:expr, $handler:ident, $idx:ident $(, $_bits:tt)*) => {{
        extern "x86-interrupt" fn handler(frame: $crate::structures::idt::InterruptStackFrame) {
            $handler(frame, $idx.into(), None);
        }
        $idt[$idx].set_handler_fn(handler);
    }};
}

#[cfg(test)]
mod test {
    use super::*;

    #[allow(dead_code)]
    fn entry_present(idt: &InterruptDescriptorTable, index: u8) -> bool {
        let options = match index {
            8 => &idt.double_fault.options,
            10 => &idt.invalid_tss.options,
            11 => &idt.segment_not_present.options,
            12 => &idt.stack_segment_fault.options,
            13 => &idt.general_protection_fault.options,
            14 => &idt.page_fault.options,
            15 => &idt.reserved_1.options,
            17 => &idt.alignment_check.options,
            18 => &idt.machine_check.options,
<<<<<<< HEAD
            21 => &idt.cp_protection_exception.options,
            i @ 22..=27 => &idt.reserved_2[i - 22].options,
            28 => &idt.hv_injection_exception.options,
=======
            i @ 21..=28 => &idt.reserved_2[usize::from(i) - 21].options,
>>>>>>> ed4b978e
            29 => &idt.vmm_communication_exception.options,
            30 => &idt.security_exception.options,
            31 => &idt.reserved_3.options,
            other => &idt[other].options,
        };
        options.bits.get_bit(15)
    }

    #[test]
    fn size_test() {
        use core::mem::size_of;
        assert_eq!(size_of::<Entry<HandlerFunc>>(), 16);
        assert_eq!(size_of::<InterruptDescriptorTable>(), 256 * 16);
        assert_eq!(size_of::<InterruptStackFrame>(), 40);
        assert_eq!(size_of::<InterruptStackFrameValue>(), 40);
    }

    #[cfg(all(feature = "instructions", feature = "abi_x86_interrupt"))]
    // there seems to be a bug in LLVM that causes rustc to crash on windows when compiling this test:
    // https://github.com/rust-osdev/x86_64/pull/285#issuecomment-962642984
    #[cfg(not(windows))]
    #[test]
    fn default_handlers() {
        fn general_handler(
            _stack_frame: InterruptStackFrame,
            _index: u8,
            _error_code: Option<u64>,
        ) {
        }

        let mut idt = InterruptDescriptorTable::new();
        set_general_handler!(&mut idt, general_handler, 0);
        for i in 0..=255 {
            if i == 0 {
                assert!(entry_present(&idt, i));
            } else {
                assert!(!entry_present(&idt, i));
            }
        }
        set_general_handler!(&mut idt, general_handler, 14);
        for i in 0..=255 {
            if i == 0 || i == 14 {
                assert!(entry_present(&idt, i));
            } else {
                assert!(!entry_present(&idt, i));
            }
        }
        set_general_handler!(&mut idt, general_handler, 32..64);
        for i in 1..=255 {
            if i == 0 || i == 14 || (32..64).contains(&i) {
                assert!(entry_present(&idt, i), "{}", i);
            } else {
                assert!(!entry_present(&idt, i));
            }
        }
        set_general_handler!(&mut idt, general_handler);
<<<<<<< HEAD
        for i in 0..256 {
            if i == 15 || i == 31 || (22..=27).contains(&i) {
=======
        for i in 0..=255 {
            if i == 15 || i == 31 || (21..=28).contains(&i) {
>>>>>>> ed4b978e
                // reserved entries should not be set
                assert!(!entry_present(&idt, i));
            } else {
                assert!(entry_present(&idt, i));
            }
        }
    }

    #[test]
    fn entry_derive_test() {
        fn foo(_: impl Clone + Copy + PartialEq + fmt::Debug) {}

        foo(Entry::<HandlerFuncWithErrCode> {
            pointer_low: 0,
            options: EntryOptions::minimal(),
            pointer_middle: 0,
            pointer_high: 0,
            reserved: 0,
            phantom: PhantomData,
        })
    }

    #[test]
    fn isr_frame_manipulation() {
        let mut frame = InterruptStackFrame(InterruptStackFrameValue {
            instruction_pointer: VirtAddr::new(0x1000),
            code_segment: SegmentSelector(0),
            cpu_flags: RFlags::empty(),
            stack_pointer: VirtAddr::new(0x2000),
            stack_segment: SegmentSelector(0),
            _reserved1: Default::default(),
            _reserved2: Default::default(),
        });

        unsafe {
            frame
                .as_mut()
                .update(|f| f.instruction_pointer = f.instruction_pointer + 2u64);
        }
    }
}<|MERGE_RESOLUTION|>--- conflicted
+++ resolved
@@ -586,16 +586,10 @@
             16 => &self.x87_floating_point,
             19 => &self.simd_floating_point,
             20 => &self.virtualization,
-<<<<<<< HEAD
             28 => &self.hv_injection_exception,
-            i @ 32..=255 => &self.interrupts[i - 32],
+            i @ 32..=255 => &self.interrupts[usize::from(i) - 32],
             i @ 15 | i @ 31 | i @ 22..=27 => panic!("entry {} is reserved", i),
             i @ 8 | i @ 10..=14 | i @ 17 | i @ 21 | i @ 29 | i @ 30 => {
-=======
-            i @ 32..=255 => &self.interrupts[usize::from(i - 32)],
-            i @ 15 | i @ 31 | i @ 21..=28 => panic!("entry {} is reserved", i),
-            i @ 8 | i @ 10..=14 | i @ 17 | i @ 29 | i @ 30 => {
->>>>>>> ed4b978e
                 panic!("entry {} is an exception with error code", i)
             }
             i @ 18 => panic!("entry {} is an diverging exception (must not return)", i),
@@ -622,16 +616,10 @@
             16 => &mut self.x87_floating_point,
             19 => &mut self.simd_floating_point,
             20 => &mut self.virtualization,
-<<<<<<< HEAD
             28 => &mut self.hv_injection_exception,
-            i @ 32..=255 => &mut self.interrupts[i - 32],
+            i @ 32..=255 => &mut self.interrupts[usize::from(i) - 32],
             i @ 15 | i @ 31 | i @ 22..=27 => panic!("entry {} is reserved", i),
             i @ 8 | i @ 10..=14 | i @ 17 | i @ 21 | i @ 29 | i @ 30 => {
-=======
-            i @ 32..=255 => &mut self.interrupts[usize::from(i - 32)],
-            i @ 15 | i @ 31 | i @ 21..=28 => panic!("entry {} is reserved", i),
-            i @ 8 | i @ 10..=14 | i @ 17 | i @ 29 | i @ 30 => {
->>>>>>> ed4b978e
                 panic!("entry {} is an exception with error code", i)
             }
             i @ 18 => panic!("entry {} is an diverging exception (must not return)", i),
@@ -825,7 +813,6 @@
 }
 
 #[cfg(feature = "instructions")]
-<<<<<<< HEAD
 impl<F: HandlerFuncType> Entry<F> {
     /// Set the handler function for the IDT entry and sets the present bit.
     ///
@@ -866,45 +853,6 @@
 impl_handler_func_type!(PageFaultHandlerFunc);
 impl_handler_func_type!(DivergingHandlerFunc);
 impl_handler_func_type!(DivergingHandlerFuncWithErrCode);
-=======
-impl<F: InterruptFn> Entry<F> {
-    /// Sets the handler function for the IDT entry and sets the following defaults:
-    ///   - The code selector is the code segment currently active in the CPU
-    ///   - The present bit is set
-    ///   - Interrupts are disabled on handler invocation
-    ///   - The privilege level (DPL) is [`PrivilegeLevel::Ring0`]
-    ///   - No IST is configured (existing stack will be used)
-    ///
-    /// The function returns a mutable reference to the entry's options that allows
-    /// further customization.
-    pub fn set_handler_fn(&mut self, handler: F) -> &mut EntryOptions {
-        unsafe { self.set_handler_addr(handler.addr()) }
-    }
-}
-
-/// A trait for function pointers that can be used as interrupt handlers
-pub trait InterruptFn {
-    /// The virtual address of this function pointer
-    fn addr(self) -> VirtAddr;
-}
-
-macro_rules! impl_interrupt_fn {
-    ($h:ty) => {
-        #[cfg(all(feature = "instructions", feature = "abi_x86_interrupt"))]
-        impl InterruptFn for $h {
-            fn addr(self) -> VirtAddr {
-                VirtAddr::from_ptr(self as *const ())
-            }
-        }
-    };
-}
-
-impl_interrupt_fn!(HandlerFunc);
-impl_interrupt_fn!(HandlerFuncWithErrCode);
-impl_interrupt_fn!(PageFaultHandlerFunc);
-impl_interrupt_fn!(DivergingHandlerFunc);
-impl_interrupt_fn!(DivergingHandlerFuncWithErrCode);
->>>>>>> ed4b978e
 
 /// Represents the 4 non-offset bytes of an IDT entry.
 #[repr(C)]
@@ -1090,17 +1038,17 @@
     pub unsafe fn iretq(&self) -> ! {
         unsafe {
             core::arch::asm!(
-                "push {stack_segment}",
+                "push {stack_segment:r}",
                 "push {new_stack_pointer}",
                 "push {rflags}",
-                "push {code_segment}",
+                "push {code_segment:r}",
                 "push {new_instruction_pointer}",
                 "iretq",
-                rflags = in(reg) self.cpu_flags,
+                rflags = in(reg) self.cpu_flags.bits(),
                 new_instruction_pointer = in(reg) self.instruction_pointer.as_u64(),
                 new_stack_pointer = in(reg) self.stack_pointer.as_u64(),
-                code_segment = in(reg) self.code_segment,
-                stack_segment = in(reg) self.stack_segment,
+                code_segment = in(reg) self.code_segment.0,
+                stack_segment = in(reg) self.stack_segment.0,
                 options(noreturn)
             )
         }
@@ -1556,13 +1504,9 @@
             15 => &idt.reserved_1.options,
             17 => &idt.alignment_check.options,
             18 => &idt.machine_check.options,
-<<<<<<< HEAD
             21 => &idt.cp_protection_exception.options,
-            i @ 22..=27 => &idt.reserved_2[i - 22].options,
+            i @ 22..=27 => &idt.reserved_2[usize::from(i) - 22].options,
             28 => &idt.hv_injection_exception.options,
-=======
-            i @ 21..=28 => &idt.reserved_2[usize::from(i) - 21].options,
->>>>>>> ed4b978e
             29 => &idt.vmm_communication_exception.options,
             30 => &idt.security_exception.options,
             31 => &idt.reserved_3.options,
@@ -1619,13 +1563,8 @@
             }
         }
         set_general_handler!(&mut idt, general_handler);
-<<<<<<< HEAD
-        for i in 0..256 {
+        for i in 0..=255 {
             if i == 15 || i == 31 || (22..=27).contains(&i) {
-=======
-        for i in 0..=255 {
-            if i == 15 || i == 31 || (21..=28).contains(&i) {
->>>>>>> ed4b978e
                 // reserved entries should not be set
                 assert!(!entry_present(&idt, i));
             } else {
