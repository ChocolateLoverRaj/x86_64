--- conflicted
+++ resolved
@@ -48,15 +48,9 @@
 /// ```
 
 #[derive(Debug, Clone)]
-<<<<<<< HEAD
 pub struct GlobalDescriptorTable<const MAX: usize = 8> {
     table: [u64; MAX],
-    next_free: usize,
-=======
-pub struct GlobalDescriptorTable {
-    table: [u64; 8],
     len: usize,
->>>>>>> 8922d8d0
 }
 
 impl GlobalDescriptorTable {
@@ -69,20 +63,13 @@
 impl<const MAX: usize> GlobalDescriptorTable<MAX> {
     /// Creates an empty GDT which can hold `MAX` number of [`Descriptor`]s.
     #[inline]
-<<<<<<< HEAD
     pub const fn empty() -> Self {
         // TODO: Replace with compiler error when feature(generic_const_exprs) is stable.
         assert!(MAX > 0, "A GDT cannot have 0 entries");
         assert!(MAX <= (1 << 13), "A GDT can only have at most 2^13 entries");
         Self {
             table: [0; MAX],
-            next_free: 1,
-=======
-    pub const fn new() -> GlobalDescriptorTable {
-        GlobalDescriptorTable {
-            table: [0; 8],
             len: 1,
->>>>>>> 8922d8d0
         }
     }
 
@@ -93,25 +80,14 @@
     /// * The user must make sure that the entries are well formed
     /// * Panics if the provided slice has more than `MAX` entries
     #[inline]
-<<<<<<< HEAD
     pub const unsafe fn from_raw_slice(slice: &[u64]) -> Self {
-        let next_free = slice.len();
+        let len = slice.len();
         let mut table = [0; MAX];
         let mut idx = 0;
 
         assert!(
-            next_free <= MAX,
+            len <= MAX,
             "cannot initialize GDT with slice exceeding the maximum length"
-=======
-    pub const unsafe fn from_raw_slice(slice: &[u64]) -> GlobalDescriptorTable {
-        let len = slice.len();
-        let mut table = [0; 8];
-        let mut idx = 0;
-
-        assert!(
-            len <= 8,
-            "initializing a GDT from a slice requires it to be **at most** 8 elements."
->>>>>>> 8922d8d0
         );
 
         while idx < len {
@@ -119,11 +95,7 @@
             idx += 1;
         }
 
-<<<<<<< HEAD
-        Self { table, next_free }
-=======
-        GlobalDescriptorTable { table, len }
->>>>>>> 8922d8d0
+        Self { table, len }
     }
 
     /// Get a reference to the internal table.
@@ -219,13 +191,9 @@
         use core::mem::size_of;
         super::DescriptorTablePointer {
             base: crate::VirtAddr::new(self.table.as_ptr() as u64),
-<<<<<<< HEAD
             // 0 < self.next_free <= MAX <= 2^13, so the limit calculation
             // will not underflow or overflow.
-            limit: (self.next_free * size_of::<u64>() - 1) as u16,
-=======
             limit: (self.len * size_of::<u64>() - 1) as u16,
->>>>>>> 8922d8d0
         }
     }
 }
